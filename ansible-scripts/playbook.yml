--- conflicted
+++ resolved
@@ -26,11 +26,7 @@
           ansible.builtin.git:
             repo: https://github.com/ouspg/SOP-Robot.git
             dest: /home/{{ ansible_env.USER }}/SOP-Robot
-<<<<<<< HEAD
-            version: upgrade-to-humble
-=======
             version: master
->>>>>>> 9aefe67a
             update: false
 
 
@@ -56,10 +52,6 @@
     - name: Install Gnome and X11 forwarding
       ansible.builtin.include_role:
         name: desktop
-
-          #     - name: Install ROS
-          #       ansible.builtin.include_role:
-          #         name: ros-foxy
 
     - name: Install ROS
       ansible.builtin.include_role:
