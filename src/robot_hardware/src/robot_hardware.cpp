#include "robot_hardware/robot_hardware.hpp"
#include "hardware_interface/types/hardware_interface_return_values.hpp"
#include "hardware_interface/types/hardware_interface_type_values.hpp"
#include "rclcpp/rclcpp.hpp"

using std::placeholders::_1;

namespace robot_hardware
{
  RobotHardware::RobotHardware() : logger_(rclcpp::get_logger("RobotHardware"))
  {
  }

  CallbackReturn RobotHardware::on_init(
      const hardware_interface::HardwareInfo &info)
  {
    if (hardware_interface::SystemInterface::on_init(info) != CallbackReturn::SUCCESS)
    {
      return CallbackReturn::ERROR;
    }
    hw_states_.resize(info_.joints.size(), std::numeric_limits<double>::quiet_NaN());
    hw_states_velocity_.resize(info_.joints.size(), 0.0f);
    hw_commands_.resize(info_.joints.size(), std::numeric_limits<double>::quiet_NaN());
    hw_commands_velocity_.resize(info_.joints.size(), 0.0f);
    int idx = 0;

    for (const hardware_interface::ComponentInfo &joint : info_.joints)
    {
      joint_indices_[joint.name] = idx++;
    }
    RCLCPP_INFO(logger_, "Velocity control is not supported yet, so the trajectory is coarse");

    RCLCPP_INFO(
        logger_,
        "Starting ...please wait...");
    // Init dynamixel workbench


    RCLCPP_INFO(
        logger_,
        "%s", info_.hardware_parameters.at("use_fake") );
    if (
        info_.hardware_parameters.find("use_fake") != info_.hardware_parameters.end() &&
        info_.hardware_parameters.at("use_fake") == "true")
    {
      use_fake_ = true;
      RCLCPP_INFO(logger_, "fake mode");
      return CallbackReturn::SUCCESS;
    }
    auto usb_port = info_.hardware_parameters.at("usb_port");
    auto baud_rate = std::stoi(info_.hardware_parameters.at("baud_rate"));
    const char *log = nullptr;
    if (!dxl_wb_.init(usb_port.c_str(), baud_rate, &log))
    {
      RCLCPP_ERROR(logger_, "%s", log);
      return CallbackReturn::ERROR;
    }

    RCLCPP_INFO(logger_, "Loading dynamixel config...");
    auto cfg_file = info_.hardware_parameters["dynamixel_info"];
    if (!load_dynamixel_config(cfg_file))
    {
      RCLCPP_ERROR(logger_, "Could not load dynamixel config from path: %s", cfg_file);
      return CallbackReturn::ERROR;
    }

    RCLCPP_INFO(logger_, "Configuring dynamixels...");
    if (!configure_dynamixels())
    {
      return CallbackReturn::ERROR;
    }

    if (dxl_wb_.getProtocolVersion() != 2.0f)
    {
      RCLCPP_ERROR(logger_, "This hardware interface supports only Dynamixel protocol 2.0");
      return CallbackReturn::ERROR;
    }

<<<<<<< HEAD
=======
    if (!init_dynamixel_control_items())
    {
      return CallbackReturn::ERROR;
    }

    if (!init_dynamixel_sdk_handlers())
    {
      return CallbackReturn::ERROR;
    }

    RCLCPP_INFO(
        logger_,
        "System Sucessfully started!");

>>>>>>> 9aefe67a
    return CallbackReturn::SUCCESS;
  }

  std::vector<hardware_interface::StateInterface>
  RobotHardware::export_state_interfaces()
  {
    std::vector<hardware_interface::StateInterface> state_interfaces;
    for (uint i = 0; i < info_.joints.size(); i++)
    {
      state_interfaces.emplace_back(
          hardware_interface::StateInterface(
              info_.joints[i].name, hardware_interface::HW_IF_POSITION, &hw_states_[i]));

      state_interfaces.emplace_back(
          hardware_interface::StateInterface(
              info_.joints[i].name, hardware_interface::HW_IF_VELOCITY, &hw_states_velocity_[i]));
    }

    return state_interfaces;
  }

  std::vector<hardware_interface::CommandInterface>
  RobotHardware::export_command_interfaces()
  {
    std::vector<hardware_interface::CommandInterface> command_interfaces;
    for (uint i = 0; i < info_.joints.size(); i++)
    {
      command_interfaces.emplace_back(
          hardware_interface::CommandInterface(
              info_.joints[i].name, hardware_interface::HW_IF_POSITION, &hw_commands_[i]));
      command_interfaces.emplace_back(
          hardware_interface::CommandInterface(
              info_.joints[i].name, hardware_interface::HW_IF_VELOCITY, &hw_commands_velocity_[i]));
    }

    return command_interfaces;
  }

  bool RobotHardware::load_dynamixel_config(const std::string yaml_file)
  {
    YAML::Node cfg = YAML::LoadFile(yaml_file.c_str());
<<<<<<< HEAD
//    if (cfg == NULL)
//    {
//      return false;
//    }
=======
    if (cfg.IsNull())
    {
      return false;
    }
>>>>>>> 9aefe67a

    for (YAML::const_iterator it_file = cfg.begin(); it_file != cfg.end(); it_file++)
    {
      std::string name = it_file->first.as<std::string>();
      if (name.size() == 0)
      {
        continue;
      }

      YAML::Node item = cfg[name];
      for (YAML::const_iterator it_item = item.begin(); it_item != item.end(); it_item++)
      {
        std::string item_name = it_item->first.as<std::string>();
        int32_t value = it_item->second.as<int32_t>();

        if (item_name == "ID")
        {
          dynamixel_[name] = value;
        }

        ItemValue item_value = {item_name, value};
        std::pair<std::string, ItemValue> info(name, item_value);
        RCLCPP_INFO(logger_,
                    "Name : %s, ID : %d", name.c_str(), value);
        dynamixel_info_.push_back(info);
      }
    }

    return true;
  }

  bool RobotHardware::arm_servos()
  {
    bool res = true;

    for (auto const &dxl : dynamixel_)
    {
      auto id = (uint8_t)dxl.second;
      if (!dxl_wb_.torqueOn(id))
      {
        RCLCPP_ERROR(logger_, "Could not arm servo: %d", id);
        res = false;
      }
    }

    return res;
  }

  bool RobotHardware::disarm_servos()
  {
    bool res = true;

    RCLCPP_INFO(logger_, "Disarm servos");

    for (auto const &dxl : dynamixel_)
    {
      auto id = (uint8_t)dxl.second;
      if (!dxl_wb_.torqueOff(id))
      {
        RCLCPP_ERROR(logger_, "Could not disarm servo: %d", id);
        res = false;
      }
    }

    return res;
  }

  // Check that servos are available and arm them
  bool RobotHardware::configure_dynamixels()
  {
    const char *log;

    for (auto const &dxl : dynamixel_)
    {
      uint16_t model_number = 0;
      // Try pinging the servo
      if (!dxl_wb_.ping((uint8_t)dxl.second, &model_number, &log))
      {
        RCLCPP_ERROR(logger_, "Can't find Dynamixel ID '%d'", dxl.second);
        // If ping returns an error try rebooting the servo once

        RCLCPP_INFO(logger_, "Trying to reboot Dynamixel ID '%d'", dxl.second);
        dxl_wb_.reboot((uint8_t)dxl.second, &log);

        // Try pinging after rebooting
        if (!dxl_wb_.ping((uint8_t)dxl.second, &model_number, &log))
        {
          RCLCPP_ERROR(logger_, "Still can't find Dynamixel ID '%d'", dxl.second);
          RCLCPP_ERROR(logger_, "%s", log);
          RCLCPP_ERROR(logger_, "Skipping...", dxl.second);
          continue;
        }
      }
      RCLCPP_INFO(logger_,
                  "Name : %s, ID : %d, Model Number : %d", dxl.first.c_str(), dxl.second, model_number);

      dynamixel_models_[dxl.first] = model_number;

      // Found servo, turn torque off
      dxl_wb_.torqueOff((uint8_t)dxl.second);

      // Configure servo
      for (auto const &info : dynamixel_info_)
      {
        if (dxl.first == info.first)
        {
          if (info.second.item_name != "ID" && info.second.item_name != "Baud_Rate")
          {
            if (!dxl_wb_.itemWrite(
                    (uint8_t)dxl.second, info.second.item_name.c_str(), info.second.value, &log))
            {
              RCLCPP_ERROR(logger_, "%s", log);
              RCLCPP_ERROR(logger_,
                           "Failed to write value[%d] on items[%s] to Dynamixel[Name : %s, ID : %d]",
                           info.second.value, info.second.item_name.c_str(), dxl.first.c_str(),
                           dxl.second);
              return false;
            }
          }
        }
      }
    }
    return true;
  }

  bool RobotHardware::init_dynamixel_control_items()
  {
    std::map<uint16_t, DynamixelGroup> model_groups;

    for (const auto &dxl : dynamixel_)
    {
      const auto model_number = dynamixel_models_[dxl.first];

      if (model_number == 0)
      {
        continue;
      }

      // This model was already initialized
      if (model_groups.find(model_number) != model_groups.end())
      {
        auto &servos = model_groups[model_number].servos;
        servos[dxl.first] = dxl.second;
        continue;
      }

      DynamixelGroup group;
      group.servos[dxl.first] = dxl.second;

      RCLCPP_INFO(logger_, "Servo count: %d", group.servos.size());

      const ControlItem *goal_position = dxl_wb_.getItemInfo(dxl.second, "Goal_Position");
      group.write_control_items[ControlItemType::DesiredPos] = goal_position;

      const ControlItem *goal_velocity = dxl_wb_.getItemInfo(dxl.second, "Goal_Velocity");
      if (goal_velocity == NULL)
        goal_velocity = dxl_wb_.getItemInfo(dxl.second, "Moving_Speed");

      const ControlItem *profile_velocity = dxl_wb_.getItemInfo(dxl.second, "Profile_Velocity");
      group.write_control_items[ControlItemType::DesiredVel] = profile_velocity;

      const ControlItem *profile_acceleration = dxl_wb_.getItemInfo(dxl.second, "Profile_Acceleration");
      group.write_control_items[ControlItemType::DesiredAcc] = profile_acceleration;

      const ControlItem *present_position = dxl_wb_.getItemInfo(dxl.second, "Present_Position");
      group.write_control_items[ControlItemType::PresentPos] = present_position;

      const ControlItem *present_velocity = dxl_wb_.getItemInfo(dxl.second, "Present_Velocity");
      if (present_velocity == NULL)
        present_velocity = dxl_wb_.getItemInfo(dxl.second, "Present_Speed");
      group.write_control_items[ControlItemType::PresentVel] = present_velocity;

      const ControlItem *present_current = dxl_wb_.getItemInfo(dxl.second, "Present_Current");
      if (present_current == NULL)
        present_current = dxl_wb_.getItemInfo(dxl.second, "Present_Load");
      group.write_control_items[ControlItemType::PresentCurrent] = present_current;

      model_groups[model_number] = group;

      RCLCPP_INFO(logger_, "Initialized dynamixel model: %d", model_number);
    }

    for (const auto &pair : model_groups)
    {
      dynamixel_groups_.emplace_back(pair.second);
    }

    return true;
  }

  bool RobotHardware::init_dynamixel_sdk_handlers()
  {
    bool result = false;
    const char *log = NULL;

    int write_handler_id = 0;
    int read_handler_id = 0;

    for (auto &group : dynamixel_groups_)
    {
      const auto ctrl_items = group.write_control_items;

      const auto desired_pos = ctrl_items.at(ControlItemType::DesiredPos);
      const auto desired_vel = ctrl_items.at(ControlItemType::DesiredVel);
      const auto desired_acc = ctrl_items.at(ControlItemType::DesiredAcc);

      const auto present_pos = ctrl_items.at(ControlItemType::PresentPos);
      const auto present_vel = ctrl_items.at(ControlItemType::PresentVel);
      const auto present_curr = ctrl_items.at(ControlItemType::PresentCurrent);

      RCLCPP_INFO(logger_, "desired_pos: %p, desired_vel: %p, desired_acc: %p, present_pos: %p, present_vel: %p, present_current: %p",
                  desired_pos, desired_vel, desired_acc, present_pos, present_vel, present_curr);

      if (desired_pos != nullptr)
      {
        result = dxl_wb_.addSyncWriteHandler(desired_pos->address, desired_pos->data_length, &log);
        RCLCPP_INFO(logger_, "%s", log);

        if (result == false)
        {
          return result;
        }
        else
        {
          group.write_handlers[WriteHandlerType::Pos] = write_handler_id++;
        }
      }

      // result = dxl_wb_.addSyncWriteHandler(control_items_["Goal_Velocity"]->address, control_items_["Goal_Velocity"]->data_length, &log);

      if (desired_vel != nullptr)
      {
        // Max velocity value
        result = dxl_wb_.addSyncWriteHandler(desired_vel->address, desired_vel->data_length, &log);
        RCLCPP_INFO(logger_, "%s", log);

        if (result == false)
        {
          return result;
        }
        else
        {
          group.write_handlers[WriteHandlerType::Vel] = write_handler_id++;
        }
      }

      if (desired_acc != nullptr)
      {
        result = dxl_wb_.addSyncWriteHandler(desired_acc->address, desired_acc->data_length, &log);
        RCLCPP_INFO(logger_, "%s", log);

        if (result == false)
        {
          return result;
        }
        else
        {
          group.write_handlers[WriteHandlerType::Acc] = write_handler_id++;
        }
      }

      uint16_t start_address = std::min(present_pos->address, present_curr->address);

      /*
        As some models have an empty space between Present_Velocity and Present Current, read_length is modified as below.
      */
      // uint16_t read_length = control_items_["Present_Position"]->data_length + control_items_["Present_Velocity"]->data_length + control_items_["Present_Current"]->data_length;
      uint16_t read_length = present_pos->data_length + present_vel->data_length + present_curr->data_length + 2;
      RCLCPP_INFO(logger_, "syncReadHandler read_length: %d", read_length);

      result = dxl_wb_.addSyncReadHandler(start_address,
                                          read_length,
                                          &log);
      if (result == false)
      {
        RCLCPP_ERROR(logger_, "%s", log);
        return result;
      }

      group.read_handler_id = read_handler_id++;
    }

    return result;
  }

<<<<<<< HEAD
  CallbackReturn RobotHardware::on_activate(const rclcpp_lifecycle::State & previous_state)
=======
  CallbackReturn RobotHardware::on_activate(const rclcpp_lifecycle::State & /* previous_state */)
>>>>>>> 9aefe67a
  {
    RCLCPP_INFO(logger_, "Velocity control is not supported yet, so the trajectory is coarse");
    for (uint i = 0; i < info_.joints.size(); i++)
    {
      if (use_fake_ && std::isnan(hw_states_[i]))
      {
        hw_states_[i] = 0.0;
        hw_states_velocity_[i] = 0.0;
      }
    }
    RCLCPP_INFO(
        logger_,
        "Starting ...please wait...");

<<<<<<< HEAD
    // Init dynamixel workbench
    // Todo: add port_name and baud_rate params
    if (!dxl_wb_.init())
    {
      RCLCPP_ERROR(logger_, "Could not initialize dynamixel workbench");
      return CallbackReturn::ERROR;
    }

    RCLCPP_INFO(logger_, "Loading dynamixel config...");
    auto cfg_file = info_.hardware_parameters["dynamixel_info"];
    if (!load_dynamixel_config(cfg_file))
    {
      RCLCPP_ERROR(logger_, "Could not load dynamixel config from path: %s", cfg_file);
      return CallbackReturn::ERROR;
    }

    RCLCPP_INFO(logger_, "Configuring dynamixels...");
    if (!configure_dynamixels())
    {
      return CallbackReturn::ERROR;
    }

    if (dxl_wb_.getProtocolVersion() != 2.0f)
    {
      RCLCPP_ERROR(logger_, "This hardware interface supports only Dynamixel protocol 2.0");
      return CallbackReturn::ERROR;
    }

    if (!init_dynamixel_control_items())
    {
      return CallbackReturn::ERROR;
    }

    if (!init_dynamixel_sdk_handlers())
    {
      return CallbackReturn::ERROR;
    }

=======
>>>>>>> 9aefe67a
    if (!set_default_servo_positions())
    {
      RCLCPP_ERROR(logger_, "Could not set default servo positions!");
      return CallbackReturn::ERROR;
<<<<<<< HEAD
=======
    }
    if (use_fake_)
    {
      return CallbackReturn::SUCCESS;
>>>>>>> 9aefe67a
    }
    RCLCPP_INFO(logger_, "Arming servos...");
    if (!arm_servos())
    {
      RCLCPP_ERROR(logger_, "Could not arm some servos");
    }

<<<<<<< HEAD

=======
>>>>>>> 9aefe67a
    RCLCPP_INFO(
        logger_,
        "System Sucessfully started!");

    return CallbackReturn::SUCCESS;
  }

<<<<<<< HEAD
  CallbackReturn RobotHardware::on_deactivate(const rclcpp_lifecycle::State & previous_state)
=======
  CallbackReturn RobotHardware::on_deactivate(
      const rclcpp_lifecycle::State & /* previous_state */)
>>>>>>> 9aefe67a
  {
    RCLCPP_INFO(
        logger_,
        "Stopping ...please wait...");

    if (!disarm_servos())
    {
      RCLCPP_ERROR(logger_, "Could not disarm servos!");
      return CallbackReturn::ERROR;
    }

<<<<<<< HEAD

=======
>>>>>>> 9aefe67a
    RCLCPP_INFO(
        logger_,
        "System sucessfully stopped!");

    return CallbackReturn::SUCCESS;
  }

  bool RobotHardware::read_servo_group_values(const DynamixelGroup &group)
  {
    bool result = false;
    const char *log = NULL;

    const auto servos = group.servos;
    const auto ctrl_items = group.write_control_items;

    uint8_t id_array[servos.size()];
    uint8_t id_cnt = 0;

    // int32_t get_current[dynamixel_.size()];
    int32_t get_velocity[servos.size()];
    int32_t get_position[servos.size()];

    const auto present_pos = ctrl_items.at(ControlItemType::PresentPos);
    const auto present_vel = ctrl_items.at(ControlItemType::PresentVel);
    const auto present_curr = ctrl_items.at(ControlItemType::PresentCurrent);

    for (auto const &dxl : servos)
    {
      id_array[id_cnt++] = (uint8_t)dxl.second;
    }

    result = dxl_wb_.syncRead(group.read_handler_id,
                              id_array,
                              servos.size(),
                              &log);
    if (!result)
    {
      RCLCPP_ERROR(logger_, "syncRead [HandlerId: %d]: %s", group.read_handler_id, log);
      return false;
    }

    // XL320 and XL430 servo models do not support this reading and it is not used anyway
    // effort is calculated from current
    /*result = dxl_wb_.getSyncReadData(SYNC_READ_HANDLER_FOR_PRESENT_POSITION_VELOCITY_CURRENT,
                                     id_array,
                                     id_cnt,
                                     control_items_["Present_Current"]->address,
                                     control_items_["Present_Current"]->data_length,
                                     get_current,
                                     &log);
    if (!result)
    {
      RCLCPP_ERROR(logger_, "%s", log);
    }*/

    result = dxl_wb_.getSyncReadData(group.read_handler_id,
                                     id_array,
                                     id_cnt,
                                     present_vel->address,
                                     present_vel->data_length,
                                     get_velocity,
                                     &log);
    if (!result)
    {
      RCLCPP_ERROR(logger_, "Read velocity: %s", log);
      return false;
    }

    result = dxl_wb_.getSyncReadData(group.read_handler_id,
                                     id_array,
                                     id_cnt,
                                     present_pos->address,
                                     present_pos->data_length,
                                     get_position,
                                     &log);
    if (!result)
    {
      RCLCPP_ERROR(logger_, "Read position: %s", log);
      return false;
    }

    int idx = 0;
    for (auto const &dxl : servos)
    {
      // This servo does not have joint config, skip it
      // Todo: move this check to init code
      if (joint_indices_.find(dxl.first) == joint_indices_.end())
      {
        continue;
      }

      int joint_idx = joint_indices_[dxl.first];

      hw_states_[joint_idx] = dxl_wb_.convertValue2Radian(dxl.second, get_position[idx]);
      hw_states_velocity_[joint_idx] = dxl_wb_.convertValue2Velocity(dxl.second, get_velocity[idx]);
      idx++;

      // RCLCPP_INFO(logger_, "Joint %s pos: %.3f, vel: %.3f", dxl.first.c_str(), hw_states_[joint_idx], hw_states_velocity_[joint_idx]);
    }
    return true;
  }

  bool RobotHardware::read_servo_values()
  {
    bool all_success = true;

    if (use_fake_)
    {
      return true;
    }

    for (auto const &group : dynamixel_groups_)
    {
      if (!read_servo_group_values(group))
      {
        all_success = false;
      }
    }
    return all_success;
  }

  bool RobotHardware::set_default_servo_positions()
  {
    if (!read_servo_values())
    {
      return false;
    }

    // Update values one by one in order to not invalidate references
    // If the hw_commands_ vector is replaced instead, the program crashes because the system has references to these `hw_commands_` values.
    for (uint i = 0; i < hw_commands_.size(); i++)
    {
      hw_commands_[i] = hw_states_[i];
    }
    return true;
  }

<<<<<<< HEAD
  hardware_interface::return_type RobotHardware::read(const rclcpp::Time&, const rclcpp::Duration&)
=======
  return_type RobotHardware::read(const rclcpp::Time & /* time */,
                                  const rclcpp::Duration & /* period */)
>>>>>>> 9aefe67a
  {
    return read_servo_values() ? hardware_interface::return_type::OK : hardware_interface::return_type::ERROR;
  }

  bool RobotHardware::write_servo_group_values(const DynamixelGroup &group)
  {
    bool result = false;
    const char *log = NULL;

    const auto servos = group.servos;

    uint8_t id_array[servos.size()];
    uint8_t id_cnt = 0;

    int32_t dynamixel_position[servos.size()];
    int32_t dynamixel_max_velocity[servos.size()];
    int32_t dynamixel_acceleration[servos.size()];

    for (const auto &servo : servos)
    {
      auto joint_name = servo.first;
      auto servo_id = servo.second;
      auto joint_idx = joint_indices_[joint_name];

      id_array[id_cnt] = servo_id;

      /*RCLCPP_INFO(logger_, "Move %s to pos %.3f, vel: %.3f", joint_name.c_str(),
                  hw_commands_[joint_idx], hw_states_velocity_[joint_idx]);*/

      // If cmd is NaN, use current position, i.e. do not move the servo
      if (std::isnan(hw_commands_[joint_idx]))
      {
        dynamixel_position[id_cnt] = dxl_wb_.convertRadian2Value(servo_id, hw_states_[joint_idx]);
        dynamixel_max_velocity[id_cnt] = 0;
        dynamixel_acceleration[id_cnt] = 0;
      }
      else
      {
        dynamixel_position[id_cnt] = dxl_wb_.convertRadian2Value(servo_id, hw_commands_[joint_idx]);
        dynamixel_max_velocity[id_cnt] = 200;
        dynamixel_acceleration[id_cnt] = 50;
      }

      id_cnt++;
    }

    // set pos if pos write handler exists
    if (group.write_handlers.find(WriteHandlerType::Pos) != group.write_handlers.end())
    {
      result = dxl_wb_.syncWrite(group.write_handlers.at(WriteHandlerType::Pos),
                                 id_array, id_cnt, dynamixel_position, 1, &log);
      if (!result)
      {
        RCLCPP_ERROR(logger_, "%s", log);
        return false;
      }
    }

    // set vel if vel write handler exists
    if (group.write_handlers.find(WriteHandlerType::Vel) != group.write_handlers.end())
    {
      result = dxl_wb_.syncWrite(group.write_handlers.at(WriteHandlerType::Vel),
                                 id_array, id_cnt, dynamixel_max_velocity, 1, &log);
      if (!result)
      {
        RCLCPP_ERROR(logger_, "%s", log);
        return false;
      }
    }

    // set acc if acc write handler exists
    if (group.write_handlers.find(WriteHandlerType::Acc) != group.write_handlers.end())
    {
      result = dxl_wb_.syncWrite(group.write_handlers.at(WriteHandlerType::Acc),
                                 id_array, id_cnt, dynamixel_acceleration, 1, &log);
      if (!result)
      {
        RCLCPP_ERROR(logger_, "%s", log);
        return false;
      }
    }

    return true;
  }

<<<<<<< HEAD
  hardware_interface::return_type RobotHardware::write(const rclcpp::Time&, const rclcpp::Duration&)
=======
  return_type RobotHardware::write(const rclcpp::Time & /* time */,
                                   const rclcpp::Duration & /* period */)
>>>>>>> 9aefe67a
  {
    bool all_success = true;

    if (use_fake_)
    {
      for (uint i = 0; i < hw_commands_.size(); i++)
      {
        hw_states_[i] = hw_commands_[i];
      }
      return return_type::OK;
    }

    for (auto const &group : dynamixel_groups_)
    {
      if (!write_servo_group_values(group))
      {
        all_success = false;
      }
    }

    return all_success ? hardware_interface::return_type::OK : hardware_interface::return_type::ERROR;
  }
} // namespace robot_hardware

#include "pluginlib/class_list_macros.hpp"

PLUGINLIB_EXPORT_CLASS(
    robot_hardware::RobotHardware,
    hardware_interface::SystemInterface)<|MERGE_RESOLUTION|>--- conflicted
+++ resolved
@@ -76,8 +76,6 @@
       return CallbackReturn::ERROR;
     }
 
-<<<<<<< HEAD
-=======
     if (!init_dynamixel_control_items())
     {
       return CallbackReturn::ERROR;
@@ -92,7 +90,6 @@
         logger_,
         "System Sucessfully started!");
 
->>>>>>> 9aefe67a
     return CallbackReturn::SUCCESS;
   }
 
@@ -134,17 +131,10 @@
   bool RobotHardware::load_dynamixel_config(const std::string yaml_file)
   {
     YAML::Node cfg = YAML::LoadFile(yaml_file.c_str());
-<<<<<<< HEAD
-//    if (cfg == NULL)
-//    {
-//      return false;
-//    }
-=======
     if (cfg.IsNull())
     {
       return false;
     }
->>>>>>> 9aefe67a
 
     for (YAML::const_iterator it_file = cfg.begin(); it_file != cfg.end(); it_file++)
     {
@@ -430,11 +420,7 @@
     return result;
   }
 
-<<<<<<< HEAD
-  CallbackReturn RobotHardware::on_activate(const rclcpp_lifecycle::State & previous_state)
-=======
   CallbackReturn RobotHardware::on_activate(const rclcpp_lifecycle::State & /* previous_state */)
->>>>>>> 9aefe67a
   {
     RCLCPP_INFO(logger_, "Velocity control is not supported yet, so the trajectory is coarse");
     for (uint i = 0; i < info_.joints.size(); i++)
@@ -449,58 +435,14 @@
         logger_,
         "Starting ...please wait...");
 
-<<<<<<< HEAD
-    // Init dynamixel workbench
-    // Todo: add port_name and baud_rate params
-    if (!dxl_wb_.init())
-    {
-      RCLCPP_ERROR(logger_, "Could not initialize dynamixel workbench");
-      return CallbackReturn::ERROR;
-    }
-
-    RCLCPP_INFO(logger_, "Loading dynamixel config...");
-    auto cfg_file = info_.hardware_parameters["dynamixel_info"];
-    if (!load_dynamixel_config(cfg_file))
-    {
-      RCLCPP_ERROR(logger_, "Could not load dynamixel config from path: %s", cfg_file);
-      return CallbackReturn::ERROR;
-    }
-
-    RCLCPP_INFO(logger_, "Configuring dynamixels...");
-    if (!configure_dynamixels())
-    {
-      return CallbackReturn::ERROR;
-    }
-
-    if (dxl_wb_.getProtocolVersion() != 2.0f)
-    {
-      RCLCPP_ERROR(logger_, "This hardware interface supports only Dynamixel protocol 2.0");
-      return CallbackReturn::ERROR;
-    }
-
-    if (!init_dynamixel_control_items())
-    {
-      return CallbackReturn::ERROR;
-    }
-
-    if (!init_dynamixel_sdk_handlers())
-    {
-      return CallbackReturn::ERROR;
-    }
-
-=======
->>>>>>> 9aefe67a
     if (!set_default_servo_positions())
     {
       RCLCPP_ERROR(logger_, "Could not set default servo positions!");
       return CallbackReturn::ERROR;
-<<<<<<< HEAD
-=======
     }
     if (use_fake_)
     {
       return CallbackReturn::SUCCESS;
->>>>>>> 9aefe67a
     }
     RCLCPP_INFO(logger_, "Arming servos...");
     if (!arm_servos())
@@ -508,10 +450,6 @@
       RCLCPP_ERROR(logger_, "Could not arm some servos");
     }
 
-<<<<<<< HEAD
-
-=======
->>>>>>> 9aefe67a
     RCLCPP_INFO(
         logger_,
         "System Sucessfully started!");
@@ -519,12 +457,8 @@
     return CallbackReturn::SUCCESS;
   }
 
-<<<<<<< HEAD
-  CallbackReturn RobotHardware::on_deactivate(const rclcpp_lifecycle::State & previous_state)
-=======
   CallbackReturn RobotHardware::on_deactivate(
       const rclcpp_lifecycle::State & /* previous_state */)
->>>>>>> 9aefe67a
   {
     RCLCPP_INFO(
         logger_,
@@ -536,10 +470,6 @@
       return CallbackReturn::ERROR;
     }
 
-<<<<<<< HEAD
-
-=======
->>>>>>> 9aefe67a
     RCLCPP_INFO(
         logger_,
         "System sucessfully stopped!");
@@ -677,14 +607,10 @@
     return true;
   }
 
-<<<<<<< HEAD
-  hardware_interface::return_type RobotHardware::read(const rclcpp::Time&, const rclcpp::Duration&)
-=======
   return_type RobotHardware::read(const rclcpp::Time & /* time */,
                                   const rclcpp::Duration & /* period */)
->>>>>>> 9aefe67a
-  {
-    return read_servo_values() ? hardware_interface::return_type::OK : hardware_interface::return_type::ERROR;
+  {
+    return read_servo_values() ? return_type::OK : return_type::ERROR;
   }
 
   bool RobotHardware::write_servo_group_values(const DynamixelGroup &group)
@@ -768,12 +694,8 @@
     return true;
   }
 
-<<<<<<< HEAD
-  hardware_interface::return_type RobotHardware::write(const rclcpp::Time&, const rclcpp::Duration&)
-=======
   return_type RobotHardware::write(const rclcpp::Time & /* time */,
                                    const rclcpp::Duration & /* period */)
->>>>>>> 9aefe67a
   {
     bool all_success = true;
 
@@ -794,7 +716,7 @@
       }
     }
 
-    return all_success ? hardware_interface::return_type::OK : hardware_interface::return_type::ERROR;
+    return all_success ? return_type::OK : return_type::ERROR;
   }
 } // namespace robot_hardware
 
